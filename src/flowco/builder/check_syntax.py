import ast
import textwrap
from typing import Optional, Tuple


from flowco.assistant.flowco_assistant import flowco_assistant
from flowco.builder.build import PassConfig, node_pass
from flowco.builder.type_ops import types_equal

from flowco.dataflow.phase import Phase
from flowco.dataflow.dfg import DataFlowGraph, Node
from flowco.builder.graph_completions import (
    make_node_like,
    node_completion,
    node_completion_model,
    node_like_model,
)
from flowco.page.error_messages import error_message
from flowco.util.config import config
from flowco.util.errors import FlowcoError
from flowco.util.output import message, warn
from flowco.util.text import strip_ansi


@node_pass(required_phase=Phase.code, target_phase=Phase.runnable)
def check_syntax(pass_config: PassConfig, graph: DataFlowGraph, node: Node) -> Node:

<<<<<<< HEAD
    max_retries = pass_config.max_retries_for_node(node)
=======
    max_retries = pass_config.max_retries
>>>>>>> e73b6cb1
    if node.is_locked:
        max_retries = 0

    new_node, success = _repair_node_syntax(node, max_retries=max_retries)
    if success:
        new_node = new_node.update(phase=Phase.runnable)

    if config().diff:
        diff = node.diff(new_node)
        if diff:
            message(diff)

    return new_node


def _check_node_syntax(node: Node) -> None:

    if node.code is None:
        raise FlowcoError(f"The node has no code.")
    if node.function_parameters is None:
        raise FlowcoError(f"The node has no function parameters.")
    if node.function_return_type is None:
        raise FlowcoError(f"The node has no function return type.")

    tree = ast.parse(node.code_str(), "<string>", "exec")

    # Search the tree to find the function definition with the name node.function_name.
    # That should be the only function definition in the code.
    function_def: Optional[ast.FunctionDef] = None
    for tree_node in ast.walk(tree):
        if isinstance(tree_node, ast.FunctionDef):
            if tree_node.name == node.function_name:
                function_def = tree_node
                break
            else:
                raise FlowcoError(
                    f"Function name should be `{node.function_name}` but is `{tree_node.name}`."
                )

    if function_def is None:
        raise FlowcoError(f"The node code does not define a function.")

    return_type = node.function_return_type.to_python_type()

    def signature_message():

        assert (
            node.function_parameters is not None
        ), "Function parameters should not be None"

        return f"\nThe function must have exactly this signature:\n```\ndef {node.function_name}({', '.join([f'{p.name}: {p.type.to_python_type()}' for p in node.function_parameters])}) -> {return_type}:\n```"

    # check the function_def matches node.function_name, node.function_return_type and node.function_parameters
    if function_def.name != node.function_name:
        raise FlowcoError(
            f"The function name should be `{node.function_name}` but is `{function_def.name}`. {signature_message()}"
        )
    if function_def.returns is None:
        raise FlowcoError(
            f"The function does not have a return type. {signature_message()}"
        )

    try:
        if not types_equal(ast.unparse(function_def.returns), return_type):
            raise FlowcoError(
                f"The function return type should be `{return_type}` but is `{ast.unparse(function_def.returns)}. {signature_message()}"
            )
    except SyntaxError as e:
        raise FlowcoError(
            f"The function return type is not a valid Python type.  The type must be `{return_type}`, not `{ast.unparse(function_def.returns)}. {signature_message()}"
        )
    if len(function_def.args.args) != len(node.function_parameters):
        raise FlowcoError(
            f"The function should have {len(node.function_parameters)} but has {len(function_def.args.args)}. {signature_message()}"
        )
    for i, arg in enumerate(function_def.args.args):
        arg_type = node.function_parameters[i].type.to_python_type()
        if arg.arg != node.function_parameters[i].name:
            raise FlowcoError(
                f"Function parameter {i+1} should be named `{node.function_parameters[i].name}`, not `{arg.arg}`. {signature_message()}"
            )
        if arg.annotation is None:
            raise FlowcoError(
                f"Function parameter {i+1} does not have a type.  It should be {arg_type}. {signature_message()}"
            )
        if not types_equal(ast.unparse(arg.annotation), arg_type):
            raise FlowcoError(
                f"Function parameter {i+1} should have type `{arg_type}` but has type `{ast.unparse(arg.annotation)}`. {signature_message()}"
            )


def _repair_node_syntax(node: Node, max_retries: int) -> Tuple[Node, bool]:
    assistant = flowco_assistant()

    original = node.model_copy()

    retries = 0
    stashed_error = None

    while True:
        try:
            _check_node_syntax(node)
            return node, True
        except (SyntaxError, FlowcoError) as e:
            if stashed_error is None:
                stashed_error = e

            retries += 1
            message(
                error_message(
                    f"Syntax error in {node.pill}.",
                    e,
                )
            )
            if retries > max_retries:
                if max_retries > 0:
                    warn(
                        error_message(
                            f"Repair failed",
                            FlowcoError("Too many repair attempts."),
                        )
                    )

                    m = f"**Code** creation failed.  Automatic repair failed.  Please refine requirements or code, or try again!\n\n{e}"
                else:
                    if node.is_locked:
                        m = f"**Code** creation failed.  Unlock and run again to attempt automatic repair."
                    else:
                        m = f"**Code** creation failed, and automatic repair did not fix the problem.  Please fix the error manually or try running again."

                return (
                    original.error(
                        Phase.runnable,
                        message=f"{m}\n\nDetails: *{e}*",
                    ),
                    False,
                )

            message(f"Repair attempt {retries} of {config().retries}")

            initial_node = make_node_like(
                node,
                node_like_model(
                    [
                        "description",
                        "function_name",
                        "function_parameters",
                        "function_return_type",
                        "requirements",
                        "code",
                    ]
                ),
            )

            prompt = config().get_prompt(
                "repair-syntax",
                node=initial_node.model_dump_json(indent=2),
                signature=node.signature_str(),
                error=strip_ansi(str(e)),
            )
            assistant.add_text("user", prompt)

            new_node = node_completion(
                assistant,
                node_completion_model("code", include_explanation=True),
            )

            message("\n".join(["**Old Code**"] + (node.code or [])))
            message("\n".join(["**New Code**"] + (new_node.code or [])))  # type: ignore
            message(
                "\n".join(
                    textwrap.wrap(
                        f"Explanation of repair: {new_node.explanation}",  # type: ignore
                        subsequent_indent=" " * 4,
                    )
                )
            )
            node = node.merge(new_node)<|MERGE_RESOLUTION|>--- conflicted
+++ resolved
@@ -25,11 +25,8 @@
 @node_pass(required_phase=Phase.code, target_phase=Phase.runnable)
 def check_syntax(pass_config: PassConfig, graph: DataFlowGraph, node: Node) -> Node:
 
-<<<<<<< HEAD
-    max_retries = pass_config.max_retries_for_node(node)
-=======
     max_retries = pass_config.max_retries
->>>>>>> e73b6cb1
+
     if node.is_locked:
         max_retries = 0
 
